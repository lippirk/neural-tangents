--- conflicted
+++ resolved
@@ -14,13 +14,9 @@
 
 """Common Type Definitions."""
 
-<<<<<<< HEAD
+
 from typing import Any, Dict, Generator, List, Optional, Sequence, TYPE_CHECKING, Tuple, TypeVar, Union
-
-=======
-from typing import Tuple, Union, List, Any, Optional, Sequence, Generator, TypeVar, Dict, TYPE_CHECKING
 from typing_extensions import Protocol
->>>>>>> 628b4cd7
 import jax.numpy as np
 from jax import random
 from .kernel import Kernel
@@ -28,8 +24,6 @@
 
 
 """A type alias for PyTrees.
-<<<<<<< HEAD
-=======
 
   See https://jax.readthedocs.io/en/latest/pytrees.html
   for details.
@@ -37,15 +31,6 @@
 PyTree = Any
 
 
-"""A type alias for PRNGKeys.
->>>>>>> 628b4cd7
-
-  See https://jax.readthedocs.io/en/latest/pytrees.html
-  for details.
-"""
-PyTree = Any
-
-
 """A type alias for axes specification.
 
   Axes can be specified as integers (`axis=-1`) or sequences (`axis=(1, 3)`).
@@ -56,23 +41,16 @@
 """Neural Tangents Trees.
 
 Trees of kernels and arrays naturally emerge in certain neural
-<<<<<<< HEAD
 network computations (for example, when neural networks have nested parallel
 layers).
-=======
-network computations computations (for examcdple, when neural networks have nested
-parallel layers).
->>>>>>> 628b4cd7
 
 Mimicking JAX, we use a lightweight tree structure called an NTTree. NTTrees
 have internal nodes that are either Lists or Tuples and leaves which are either
 array or kernel objects.
 """
 T = TypeVar('T')
-<<<<<<< HEAD
-
-=======
->>>>>>> 628b4cd7
+
+
 if TYPE_CHECKING:
   NTTree = Union[List['NTTree[T]'], Tuple['NTTree[T]', ...], T]
   NTTrees = Union[List['NTTree[T]'], Tuple['NTTree[T]', ...]]
@@ -98,11 +76,7 @@
 
   def __call__(
       self,
-<<<<<<< HEAD
       rng: random.KeyArray,
-=======
-      rng: PRNGKey,
->>>>>>> 628b4cd7
       input_shape: Shapes,
       **kwargs
   ) -> Tuple[Shapes, PyTree]:
@@ -163,7 +137,6 @@
 
 
 class AnalyticKernelFn(Protocol):
-<<<<<<< HEAD
   """A type alias for analytic kernel functions.
 
   A kernel function that computes an analytic kernel. Takes either a `Kernel`
@@ -180,24 +153,6 @@
       **kwargs
   ) -> Union[NTTree[Kernel], NTTree[np.ndarray]]:
     ...
-=======
-    """A type alias for analytic kernel functions.
-
-    A kernel function that computes an analytic kernel. Takes either a `Kernel`
-    or `np.ndarray` inputs and a `get` argument that specifies what quantities
-    should be computed by the kernel. Returns either a `Kernel` object or
-    `np.ndarray`s for kernels specified by `get`.
-    """
-
-    def __call__(
-        self,
-        x1: KernelOrInput,
-        x2: Optional[NTTree[np.ndarray]] = None,
-        get: Get = None,
-        **kwargs
-    ) -> Union[NTTree[Kernel], NTTree[np.ndarray]]:
-      ...
->>>>>>> 628b4cd7
 
 
 class EmpiricalGetKernelFn(Protocol):
@@ -258,17 +213,10 @@
 
 
 KernelFn = Union[
-<<<<<<< HEAD
     AnalyticKernelFn,
     EmpiricalKernelFn,
     EmpiricalGetKernelFn,
     MonteCarloKernelFn,
-=======
-  AnalyticKernelFn,
-  EmpiricalKernelFn,
-  EmpiricalGetKernelFn,
-  MonteCarloKernelFn,
->>>>>>> 628b4cd7
 ]
 
 
